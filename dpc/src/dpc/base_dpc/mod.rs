--- conflicted
+++ resolved
@@ -878,10 +878,7 @@
             let mut record_group_encoding = vec![];
             let mut record_plaintexts = vec![];
             // The first fq_high selector is false to account for the c_0 element in the ciphertext
-<<<<<<< HEAD
-=======
-            let mut fq_high_selector_bits = vec![false];
->>>>>>> 461bbcf2
+
             for (i, (element, fq_high)) in serialized_record.iter().zip_eq(&fq_high_bits).enumerate() {
                 let element_affine = element.into_affine();
 
@@ -920,12 +917,6 @@
                         &to_bytes![element]?[..],
                     )?;
                 record_plaintexts.push(plaintext_element);
-<<<<<<< HEAD
-=======
-
-                // Store the fq_high selector for bit packing check in the circuit
-                fq_high_selector_bits.push(*fq_high);
->>>>>>> 461bbcf2
             }
 
             // Store the field elements and group encodings for each new record
@@ -978,21 +969,12 @@
                 .record_ciphertext_crh
                 .hash(&to_bytes![ciphertext_affine_x, selector_bytes]?)?;
 
-            println!("ciphertext_hash prove: {:?}", to_bytes![ciphertext_hash]?);
-            println!("selector_bytes prove: {:?}", selector_bytes);
-
             new_records_encryption_randomness.push(encryption_randomness);
             new_records_encryption_blinding_exponents.push(encryption_blinding_exponents);
             new_records_encryption_ciphertexts.push(ciphertext);
             new_records_ciphertext_hashes.push(ciphertext_hash);
 
-<<<<<<< HEAD
             new_records_ciphertext_and_fq_high_selectors_gadget.push((ciphertext_selectors.clone(), fq_high_bits));
-=======
-            fq_high_selector_bits.push(final_fq_high_bit.clone());
-            new_records_ciphertext_and_fq_high_selectors_gadget
-                .push((ciphertext_selectors.clone(), fq_high_selector_bits));
->>>>>>> 461bbcf2
             new_records_ciphertext_and_fq_high_selectors.push((ciphertext_selectors, final_fq_high_bit));
         }
 
@@ -1202,9 +1184,6 @@
                 .record_ciphertext_crh
                 .hash(&to_bytes![ciphertext_affine_x, selector_bytes]?)?;
 
-            println!("ciphertext_hash verify: {:?}", to_bytes![ciphertext_hash]?);
-            println!("selector_bytes verify: {:?}", selector_bytes);
-
             new_records_ciphertext_hashes.push(ciphertext_hash);
         }
 
